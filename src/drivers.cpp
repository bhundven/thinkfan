--- conflicted
+++ resolved
@@ -221,11 +221,7 @@
 			// e.g. after the system has woken up from suspend.
 			// In that case, we need to re-initialize and try once more.
 			init();
-<<<<<<< HEAD
 			FanDriver::set_speed(std::to_string(level.num()));
-			log(TF_DBG) << "It seems we woke up from suspend. PWM fan driver had to be re-initialized." << flush;
-=======
-			FanDriver::set_speed(std::to_string(level->num()));
 			log(TF_WRN) << path_ << ": WARNING: Userspace fan control had to be automatically re-initialized." << flush;
 #if defined(HAVE_SYSTEMD)
 			log(TF_WRN) << "This should have been taken care of when enabling the thinkfan systemd service." << flush
@@ -234,7 +230,6 @@
 #else
 			log(TF_WRN) << "Please arrange for a SIGUSR2 to be sent to thinkfan after resuming from suspend." << flush;
 #endif
->>>>>>> 18ec77ba
 		} else {
 			throw;
 		}
